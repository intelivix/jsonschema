--- conflicted
+++ resolved
@@ -117,21 +117,6 @@
 
         self.schema = schema
 
-<<<<<<< HEAD
-=======
-    @property
-    def schema(self):
-        try:
-            return self._schema
-        except AttributeError:
-            return None
-
-    @schema.setter
-    def schema(self, schema):
-        self.check_schema(schema)
-        self._schema = schema
-
->>>>>>> 64c0d2e9
     def is_type(self, instance, type):
         """
         Check if an ``instance`` is of the provided ``type``.
