--- conflicted
+++ resolved
@@ -37,7 +37,7 @@
 
 JSONSCHEMA_SUITE = os.path.join(THIS_DIR, "json", "bin", "jsonschema_suite")
 
-REMOTES = subprocess.Popen([JSONSCHEMA_SUITE, "remotes"], stdout=PIPE).stdout
+REMOTES = subprocess.Popen(["python", JSONSCHEMA_SUITE, "remotes"], stdout=PIPE).stdout
 if PY3:
     REMOTES = io.TextIOWrapper(REMOTES)
 REMOTES = json.load(REMOTES)
@@ -121,20 +121,18 @@
                 validator.validate(invalid)
 
 
-def missing_format(case):
-    format = case["schema"].get("format")
-    return format not in FormatChecker.checkers or (
-        # datetime.datetime is overzealous about typechecking in <=1.9
-        format == "date-time" and
-        pypy_version_info is not None and
-        pypy_version_info[:2] <= (1, 9)
-    )
-
-
-<<<<<<< HEAD
-=======
-@load_json_cases("draft3/optional/format.json", skip=missing_format)
->>>>>>> 88e3660b
+def missing_format(checker):
+    def missing_format(case):
+        format = case["schema"].get("format")
+        return format not in checker.checkers or (
+            # datetime.datetime is overzealous about typechecking in <=1.9
+            format == "date-time" and
+            pypy_version_info is not None and
+            pypy_version_info[:2] <= (1, 9)
+        )
+    return missing_format
+
+
 class FormatMixin(object):
     def test_it_does_not_validate_formats_by_default(self):
         validator = self.validator_class({})
@@ -157,30 +155,18 @@
             validator.validate("bar")
 
 
-<<<<<<< HEAD
-@load_json_cases("json/tests/draft3/optional/format.json")
-class Draft3FormatMixin(object):
-    validator_kwargs = {"format_checker" : draft3_format_checker}
-
-
-@load_json_cases("json/tests/draft4/optional/format.json")
-class Draft4FormatMixin(object):
-    validator_kwargs = {"format_checker" : draft4_format_checker}
-
-
-@load_json_cases("json/tests/draft3/*.json")
-class TestDraft3(
-    TestCase, BytesMixin, DecimalMixin, AnyTypeMixin, Draft3FormatMixin,
-    BigNumMixin
-):
-=======
-@load_json_cases("draft3/*.json", ignore_glob="draft3/refRemote.json")
+@load_json_cases("draft3/*.json",
+                 ignore_glob=os.path.join("draft3", "refRemote.json"))
 @load_json_cases("draft3/optional/bignum.json")
 @load_json_cases("draft3/optional/zeroTerminatedFloats.json")
-class TestDraft3(unittest.TestCase, TypesMixin, DecimalMixin, FormatMixin):
-
->>>>>>> 88e3660b
+@load_json_cases("draft3/optional/format.json",
+                 skip=missing_format(draft3_format_checker))
+class TestDraft3(
+    unittest.TestCase, TypesMixin, DecimalMixin, FormatMixin
+):
+
     validator_class = Draft3Validator
+    validator_kwargs = {"format_checker" : draft3_format_checker}
 
     def test_any_type_is_valid_for_type_any(self):
         validator = self.validator_class({"type" : "any"})
@@ -196,12 +182,17 @@
             validate([1], {"minItems" : "1"})  # needs to be an integer
 
 
-<<<<<<< HEAD
-@load_json_cases("json/tests/draft4/*.json")
+@load_json_cases("draft4/*.json",
+                 ignore_glob=os.path.join("draft4", "refRemote.json"))
+@load_json_cases("draft4/optional/bignum.json")
+@load_json_cases("draft4/optional/zeroTerminatedFloats.json")
+@load_json_cases("draft4/optional/format.json",
+                 skip=missing_format(draft4_format_checker))
 class TestDraft4(
-    TestCase, BytesMixin, DecimalMixin, Draft4FormatMixin, BigNumMixin
+    unittest.TestCase, TypesMixin, DecimalMixin, FormatMixin
 ):
     validator_class = Draft4Validator
+    validator_kwargs = {"format_checker" : draft4_format_checker}
 
     # TODO: we're in need of more meta schema tests
     def test_invalid_properties(self):
@@ -213,12 +204,7 @@
             validate([1], {"minItems" : "1"})  # needs to be an integer
 
 
-class TestIterErrors(TestCase):
-=======
-@load_json_cases("draft3/refRemote.json")
-class TestDraft3RemoteRefResolution(unittest.TestCase):
-
-    validator_class = Draft3Validator
+class RemoteRefResolution(unittest.TestCase):
 
     def setUp(self):
         patch = mock.patch("jsonschema.requests")
@@ -231,8 +217,19 @@
         return mock.Mock(**{"json.return_value" : REMOTES.get(reference)})
 
 
+@load_json_cases("draft3/refRemote.json")
+class Draft3RemoteResolution(RemoteRefResolution):
+
+    validator_class = Draft3Validator
+
+
+@load_json_cases("draft4/refRemote.json")
+class Draft4RemoteResolution(RemoteRefResolution):
+
+    validator_class = Draft4Validator
+
+
 class TestIterErrors(unittest.TestCase):
->>>>>>> 88e3660b
     def setUp(self):
         self.validator = Draft3Validator({})
 
